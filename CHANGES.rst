1.0a4
------

* Release date: not yet released.
* Fixed major bug with TVF implementation and add support for 3D simulations.
<<<<<<< HEAD
* Improve many examples to make it easier to make comparisons.
* Many equation parameters no longer have defaults to prevent accidental
  errors from not specifying important parameters.
=======
* Add support to easily handle multiple rigid bodies.
>>>>>>> a67218d8

1.0a3
------

* Release date: 18th August, 2015.
* Fix bug with ``output_at_times`` specification for solver.
* Put generated sources and extensions into a platform specific directory in
  ``~/.pysph/sources/<platform-specific-dir>`` to avoid problems with multiple
  Python versions, operating systems etc.
* Use locking while creating extension modules to prevent problems when
  multiple processes generate the same extesion.
* Improve the ``Application`` class so users can subclass it to create
  examples. The users can also add their own command line arguments and add
  pre/post step/stage callbacks by creating appropriate methods.
* Moved examples into the ``pysph.examples``.  This makes the examples
  reusable and easier to run as installation of pysph will also make the
  examples available.  The examples also perform the post-processing to make
  them completely self-contained.
* Add support to write compressed output.
* Add support to set the kernel from the command line.
* Add a new ``pysph`` script that supports ``view``, ``run``, and ``test``
  sub-commands.  The ``pysph_viewer`` is now removed, use ``pysph view``
  instead.
* Add a simple remeshing tool in ``pysph.solver.tools.SimpleRemesher``.
* Cleanup the symmetric eigenvalue computing routines used for solid
  mechanics problems and allow them to be used with OpenMP.
* The viewer can now view the velocity magnitude (``vmag``) even if it
  is not present in the data.
* Port all examples to use new ``Application`` API.
* Do not display unnecessary compiler warnings when there are no errors but
  display verbose details when there is an error.

1.0a2
------

* Release date: 12th June, 2015
* Support for tox_, this makes it trivial to test PySPH on py26, py27 and py34
  (and potentially more if needed).
* Fix bug in code generator where it is unable to import pysph before it is
  installed.
* Support installation via ``pip`` by allowing ``egg_info`` to be run without
  cython or numpy.
* Added `Codeship CI build <https://codeship.com/projects/83729>`_ using tox
  for py27 and py34.
* CI builds for Python 2.7.x and 3.4.x.
* Support for Python-3.4.x.
* Support for Python-2.6.x.

.. _tox: https://pypi.python.org/pypi/tox

1.0a1
------

* Release date: 3rd June, 2015.
* First public release of the new PySPH code which uses code-generation and is
  hosted on `bitbucket <http://bitbucket.org/pysph/pysph>`_.
* OpenMP support.
* MPI support using `Zoltan <http://www.cs.sandia.gov/zoltan/>`_.
* Automatic code generation from high-level Python code.
* Support for various multi-step integrators.
* Added an interpolator utility module that interpolates the particle data
  onto a desired set of points (or grids).
* Support for inlets and outlets.
* Support for basic `Gmsh <http://geuz.org/gmsh/>`_ input/output.
* Plenty of examples for various SPH formulations.
* Improved documentation.
* Continuous integration builds on `Shippable
  <https://app.shippable.com/projects/540e849c3479c5ea8f9f030e/builds/latest>`_,
  `Drone.io <https://drone.io/bitbucket.org/pysph/pysph>`_, and `AppVeyor
  <https://ci.appveyor.com/project/prabhuramachandran/pysph>`_.<|MERGE_RESOLUTION|>--- conflicted
+++ resolved
@@ -3,13 +3,10 @@
 
 * Release date: not yet released.
 * Fixed major bug with TVF implementation and add support for 3D simulations.
-<<<<<<< HEAD
 * Improve many examples to make it easier to make comparisons.
 * Many equation parameters no longer have defaults to prevent accidental
   errors from not specifying important parameters.
-=======
 * Add support to easily handle multiple rigid bodies.
->>>>>>> a67218d8
 
 1.0a3
 ------
